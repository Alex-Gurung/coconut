--- conflicted
+++ resolved
@@ -484,44 +484,6 @@
                 total += 1
 
                 # synced_gpus=True in FSDP mode, as we need to keep # forward pass the same on each device
-<<<<<<< HEAD
-                outputs = parallel_model.module.generate(
-                    **batch,
-                    max_new_tokens=max_new_tokens,
-                    synced_gpus=not configs.only_eval,
-                )
-
-                text_output = tokenizer.decode(outputs[0], skip_special_tokens=True)
-                answer_output = text_output.split("#")[-1].replace(",", "").strip()
-                cot_output = (
-                    ("\n".join(text_output.split("\n")[1:])).split("#")[0].strip()
-                )
-
-                # Save evaluation outputs (only on rank 0 to avoid duplicates)
-                if rank == 0:
-                    eval_outputs.append({
-                        "idx": test_idx.cpu().item(),
-                        "question": question,
-                        "ground_truth_answer": answer,
-                        "ground_truth_cot": answer_cot,
-                        "generated_output": text_output,
-                        "extracted_answer": answer_output,
-                        "extracted_cot": cot_output,
-                        "answer_correct": answer_output == answer,
-                        "cot_match": cot_output == answer_cot,
-                    })
-
-                if idx < 5 and rank == 0:
-                    # print some examples
-                    print(
-                        f"Question {test_idx}: Answer = '{answer}' CoT = '{answer_cot}'"
-                    )
-                    print(f"Full output: '{tokenizer.decode(outputs[0])}'")
-                    print(f"Extracted Output: '{answer_output}'")
-
-                cor += answer_output == answer
-                cor_cot += cot_output == answer_cot
-=======
                 # outputs = parallel_model.module.generate(
                 #     **batch,
                 #     max_new_tokens=max_new_tokens,
@@ -534,6 +496,27 @@
                 #     ("\n".join(text_output.split("\n")[1:])).split("#")[0].strip()
                 # )
 
+                # Save evaluation outputs (only on rank 0 to avoid duplicates)
+                # if rank == 0:
+                #    eval_outputs.append({
+                #        "idx": test_idx.cpu().item(),
+                #        "question": question,
+                #        "ground_truth_answer": answer,
+                #        "ground_truth_cot": answer_cot,
+                #        "generated_output": text_output,
+                #        "extracted_answer": answer_output,
+                #        "extracted_cot": cot_output,
+                #        "answer_correct": answer_output == answer,
+                #        "cot_match": cot_output == answer_cot,
+                #    })
+
+                #if idx < 5 and rank == 0:
+                #    # print some examples
+                #    print(
+                #        f"Question {test_idx}: Answer = '{answer}' CoT = '{answer_cot}'"
+                #    )
+                #    print(f"Full output: '{tokenizer.decode(outputs[0])}'")
+                #    print(f"Extracted Output: '{answer_output}'")
                 # if idx < 5 and rank == 0:
                 #     # print some examples
                 #     print(
@@ -544,7 +527,6 @@
 
                 # cor += answer_output == answer
                 # cor_cot += cot_output == answer_cot
->>>>>>> 729c4c99
 
                 pbar.update(1)
                 pbar.set_description(
